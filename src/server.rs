--- conflicted
+++ resolved
@@ -38,29 +38,21 @@
     ///
     /// Establishes database connection and initializes the appropriate event sink
     /// based on configuration (Hook0, HTTP endpoint, or STDOUT fallback).
-<<<<<<< HEAD
-    pub fn new(config: ReplicationConfig) -> ReplicationResult<Self> {
-=======
     pub fn new(
         config: ReplicationConfig,
         shutdown_signal: Arc<AtomicBool>,
     ) -> ReplicationResult<Self> {
->>>>>>> 0b3786dc
         info!("Connecting to database: {}", config.connection_string);
         let connection = PGConnection::connect(&config.connection_string)?;
         info!("Successfully connected to database server");
 
         // Configure event sink based on provided configuration
-<<<<<<< HEAD
-        let event_sink = match config.event_sink.as_ref().map(|s| s.to_lowercase()).as_deref() {
-=======
         let event_sink = match config
             .event_sink
             .as_ref()
             .map(|s| s.to_lowercase())
             .as_deref()
         {
->>>>>>> 0b3786dc
             Some("hook0") => {
                 // Hook0 event sink integration
                 if let (Some(api_url), Some(app_id), Some(api_token)) = (
@@ -85,17 +77,12 @@
                         }
                     }
                 } else {
-<<<<<<< HEAD
-                    error!("Hook0 event sink specified but missing required configuration (api_url, application_id, or api_token)");
-                    return Err(crate::errors::ReplicationError::protocol("Missing Hook0 configuration"));
-=======
                     error!(
                         "Hook0 event sink specified but missing required configuration (api_url, application_id, or api_token)"
                     );
                     return Err(crate::errors::ReplicationError::protocol(
                         "Missing Hook0 configuration",
                     ));
->>>>>>> 0b3786dc
                 }
             }
             Some("http") => {
@@ -117,13 +104,9 @@
                     }
                 } else {
                     error!("HTTP event sink specified but missing HTTP_ENDPOINT_URL");
-<<<<<<< HEAD
-                    return Err(crate::errors::ReplicationError::protocol("Missing HTTP endpoint URL"));
-=======
                     return Err(crate::errors::ReplicationError::protocol(
                         "Missing HTTP endpoint URL",
                     ));
->>>>>>> 0b3786dc
                 }
             }
             Some("stdout") | None => {
@@ -135,16 +118,10 @@
             Some(service) => {
                 // This should be caught by validation, but handle it defensively
                 error!("Unsupported event sink: {}", service);
-<<<<<<< HEAD
-                return Err(crate::errors::ReplicationError::protocol(
-                    format!("Unsupported event sink: {}", service)
-                ));
-=======
                 return Err(crate::errors::ReplicationError::protocol(format!(
                     "Unsupported event sink: {}",
                     service
                 )));
->>>>>>> 0b3786dc
             }
         };
 
